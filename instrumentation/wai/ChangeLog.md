# Changelog for hs-opentelemetry-instrumentation-wai

## Unreleased changes

<<<<<<< HEAD
### Breaking changes

- Use `HashMap Text Attribute` instead of `[(Text, Attribute)]` as attributes
=======
- Change a type of `newOpenTelemetryWaiMiddleware'` from `TracerProvider -> IO Middleware` to `TracerProvider -> Middleware` #86
>>>>>>> 44db2f61

## 0.0.1.1

- Bump version bounds for hs-opentelemetry-api to == 0.0.2.0

## 0.0.1.0

- Initial release<|MERGE_RESOLUTION|>--- conflicted
+++ resolved
@@ -2,13 +2,10 @@
 
 ## Unreleased changes
 
-<<<<<<< HEAD
 ### Breaking changes
 
+- Change a type of `newOpenTelemetryWaiMiddleware'` from `TracerProvider -> IO Middleware` to `TracerProvider -> Middleware` #86
 - Use `HashMap Text Attribute` instead of `[(Text, Attribute)]` as attributes
-=======
-- Change a type of `newOpenTelemetryWaiMiddleware'` from `TracerProvider -> IO Middleware` to `TracerProvider -> Middleware` #86
->>>>>>> 44db2f61
 
 ## 0.0.1.1
 
