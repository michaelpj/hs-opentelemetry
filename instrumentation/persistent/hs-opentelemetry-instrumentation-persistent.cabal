cabal-version: 1.12

<<<<<<< HEAD
-- This file has been generated from package.yaml by hpack version 0.35.2.
--
-- see: https://github.com/sol/hpack

name:               hs-opentelemetry-instrumentation-persistent
version:            0.0.1.0
description:        Please see the README on GitHub at <https://github.com/iand675/hs-opentelemetry/tree/main/instrumentation/persistent#readme>
homepage:           https://github.com/iand675/hs-opentelemetry#readme
bug-reports:        https://github.com/iand675/hs-opentelemetry/issues
author:             Ian Duncan, Jade Lovelace
maintainer:         ian@iankduncan.com
copyright:          2023 Ian Duncan, Mercury Technologies
license:            BSD3
license-file:       LICENSE
build-type:         Simple
=======
-- This file has been generated from package.yaml by hpack version 0.35.0.
--
-- see: https://github.com/sol/hpack

name:           hs-opentelemetry-instrumentation-persistent
version:        0.1.0.0
description:    Please see the README on GitHub at <https://github.com/iand675/hs-opentelemetry/tree/main/instrumentation/persistent#readme>
homepage:       https://github.com/iand675/hs-opentelemetry#readme
bug-reports:    https://github.com/iand675/hs-opentelemetry/issues
author:         Ian Duncan, Jade Lovelace
maintainer:     ian@iankduncan.com
copyright:      2022 Ian Duncan
license:        BSD3
license-file:   LICENSE
build-type:     Simple
>>>>>>> 7f86db41
extra-source-files:
    README.md
    ChangeLog.md

source-repository head
  type: git
  location: https://github.com/iand675/hs-opentelemetry

library
  exposed-modules:
      OpenTelemetry.Instrumentation.Persistent
  other-modules:
      Paths_hs_opentelemetry_instrumentation_persistent
  hs-source-dirs:
      src
  build-depends:
      base >=4.7 && <5
<<<<<<< HEAD
    , clock
    , hs-opentelemetry-api ==0.0.3.*
=======
    , hs-opentelemetry-api ==0.1.*
>>>>>>> 7f86db41
    , mtl
    , persistent >=2.13.3
    , resourcet
    , text
    , unliftio
    , unordered-containers
    , vault
  default-language: Haskell2010

test-suite hs-opentelemetry-persistent-test
  type: exitcode-stdio-1.0
  main-is: Spec.hs
  other-modules:
      Paths_hs_opentelemetry_instrumentation_persistent
  hs-source-dirs:
      test
  ghc-options: -threaded -rtsopts -with-rtsopts=-N
  build-depends:
      base >=4.7 && <5
<<<<<<< HEAD
    , clock
    , hs-opentelemetry-api ==0.0.3.*
=======
    , hs-opentelemetry-api ==0.1.*
>>>>>>> 7f86db41
    , hs-opentelemetry-instrumentation-persistent
    , mtl
    , persistent >=2.13.3
    , resourcet
    , text
    , unliftio
    , unordered-containers
    , vault
  default-language: Haskell2010<|MERGE_RESOLUTION|>--- conflicted
+++ resolved
@@ -1,12 +1,11 @@
 cabal-version: 1.12
 
-<<<<<<< HEAD
 -- This file has been generated from package.yaml by hpack version 0.35.2.
 --
 -- see: https://github.com/sol/hpack
 
 name:               hs-opentelemetry-instrumentation-persistent
-version:            0.0.1.0
+version:            0.1.0.0
 description:        Please see the README on GitHub at <https://github.com/iand675/hs-opentelemetry/tree/main/instrumentation/persistent#readme>
 homepage:           https://github.com/iand675/hs-opentelemetry#readme
 bug-reports:        https://github.com/iand675/hs-opentelemetry/issues
@@ -16,23 +15,6 @@
 license:            BSD3
 license-file:       LICENSE
 build-type:         Simple
-=======
--- This file has been generated from package.yaml by hpack version 0.35.0.
---
--- see: https://github.com/sol/hpack
-
-name:           hs-opentelemetry-instrumentation-persistent
-version:        0.1.0.0
-description:    Please see the README on GitHub at <https://github.com/iand675/hs-opentelemetry/tree/main/instrumentation/persistent#readme>
-homepage:       https://github.com/iand675/hs-opentelemetry#readme
-bug-reports:    https://github.com/iand675/hs-opentelemetry/issues
-author:         Ian Duncan, Jade Lovelace
-maintainer:     ian@iankduncan.com
-copyright:      2022 Ian Duncan
-license:        BSD3
-license-file:   LICENSE
-build-type:     Simple
->>>>>>> 7f86db41
 extra-source-files:
     README.md
     ChangeLog.md
@@ -50,12 +32,8 @@
       src
   build-depends:
       base >=4.7 && <5
-<<<<<<< HEAD
     , clock
-    , hs-opentelemetry-api ==0.0.3.*
-=======
     , hs-opentelemetry-api ==0.1.*
->>>>>>> 7f86db41
     , mtl
     , persistent >=2.13.3
     , resourcet
@@ -75,12 +53,8 @@
   ghc-options: -threaded -rtsopts -with-rtsopts=-N
   build-depends:
       base >=4.7 && <5
-<<<<<<< HEAD
     , clock
-    , hs-opentelemetry-api ==0.0.3.*
-=======
     , hs-opentelemetry-api ==0.1.*
->>>>>>> 7f86db41
     , hs-opentelemetry-instrumentation-persistent
     , mtl
     , persistent >=2.13.3
