cabal-version: 1.12

<<<<<<< HEAD
-- This file has been generated from package.yaml by hpack version 0.35.2.
--
-- see: https://github.com/sol/hpack

name:               hs-opentelemetry-instrumentation-yesod
version:            0.0.1.3
synopsis:           Yesod middleware for providing OpenTelemetry instrumentation
description:        Please see the README on GitHub at <https://github.com/iand675/hs-opentelemetry/tree/main/instrumentation/yesod#readme>
category:           OpenTelemetry, Web
homepage:           https://github.com/iand675/hs-opentelemetry#readme
bug-reports:        https://github.com/iand675/hs-opentelemetry/issues
author:             Ian Duncan, Jade Lovelace
maintainer:         ian@iankduncan.com
copyright:          2023 Ian Duncan, Mercury Technologies
license:            BSD3
license-file:       LICENSE
build-type:         Simple
=======
-- This file has been generated from package.yaml by hpack version 0.35.0.
--
-- see: https://github.com/sol/hpack

name:           hs-opentelemetry-instrumentation-yesod
version:        0.1.0.0
synopsis:       Yesod middleware for providing OpenTelemetry instrumentation
description:    Please see the README on GitHub at <https://github.com/iand675/hs-opentelemetry/tree/main/instrumentation/yesod#readme>
category:       OpenTelemetry, Web
homepage:       https://github.com/iand675/hs-opentelemetry#readme
bug-reports:    https://github.com/iand675/hs-opentelemetry/issues
author:         Ian Duncan, Jade Lovelace
maintainer:     ian@iankduncan.com
copyright:      2022 Ian Duncan
license:        BSD3
license-file:   LICENSE
build-type:     Simple
>>>>>>> 7f86db41
extra-source-files:
    README.md
    ChangeLog.md

source-repository head
  type: git
  location: https://github.com/iand675/hs-opentelemetry

library
  exposed-modules:
      OpenTelemetry.Instrumentation.Yesod
  other-modules:
      Paths_hs_opentelemetry_instrumentation_yesod
  hs-source-dirs:
      src
  ghc-options: -Wall
  build-depends:
      base >=4.7 && <5
    , hs-opentelemetry-api ==0.1.*
    , hs-opentelemetry-instrumentation-wai >=0.0.1 && <0.2
    , microlens
    , mtl
    , template-haskell
    , text
    , unliftio
    , unordered-containers
    , wai
    , yesod-core
  default-language: Haskell2010

test-suite hs-opentelemetry-instrumentation-yesod-test
  type: exitcode-stdio-1.0
  main-is: Spec.hs
  other-modules:
      Paths_hs_opentelemetry_instrumentation_yesod
  hs-source-dirs:
      test
  ghc-options: -threaded -rtsopts -with-rtsopts=-N
  build-depends:
      base >=4.7 && <5
    , hs-opentelemetry-api ==0.1.*
    , hs-opentelemetry-instrumentation-wai >=0.0.1 && <0.2
    , hs-opentelemetry-instrumentation-yesod
    , microlens
    , mtl
    , template-haskell
    , text
    , unliftio
    , unordered-containers
    , wai
    , yesod-core
  default-language: Haskell2010<|MERGE_RESOLUTION|>--- conflicted
+++ resolved
@@ -1,12 +1,11 @@
 cabal-version: 1.12
 
-<<<<<<< HEAD
 -- This file has been generated from package.yaml by hpack version 0.35.2.
 --
 -- see: https://github.com/sol/hpack
 
 name:               hs-opentelemetry-instrumentation-yesod
-version:            0.0.1.3
+version:            0.1.0.0
 synopsis:           Yesod middleware for providing OpenTelemetry instrumentation
 description:        Please see the README on GitHub at <https://github.com/iand675/hs-opentelemetry/tree/main/instrumentation/yesod#readme>
 category:           OpenTelemetry, Web
@@ -18,25 +17,6 @@
 license:            BSD3
 license-file:       LICENSE
 build-type:         Simple
-=======
--- This file has been generated from package.yaml by hpack version 0.35.0.
---
--- see: https://github.com/sol/hpack
-
-name:           hs-opentelemetry-instrumentation-yesod
-version:        0.1.0.0
-synopsis:       Yesod middleware for providing OpenTelemetry instrumentation
-description:    Please see the README on GitHub at <https://github.com/iand675/hs-opentelemetry/tree/main/instrumentation/yesod#readme>
-category:       OpenTelemetry, Web
-homepage:       https://github.com/iand675/hs-opentelemetry#readme
-bug-reports:    https://github.com/iand675/hs-opentelemetry/issues
-author:         Ian Duncan, Jade Lovelace
-maintainer:     ian@iankduncan.com
-copyright:      2022 Ian Duncan
-license:        BSD3
-license-file:   LICENSE
-build-type:     Simple
->>>>>>> 7f86db41
 extra-source-files:
     README.md
     ChangeLog.md
